--- conflicted
+++ resolved
@@ -39,20 +39,13 @@
 
 __all__ = ['robustjsonify', 'ScirisApp', 'ScirisResource', 'run_twisted', 'flaskapp']
 
-<<<<<<< HEAD
 def robustjsonify(response, robustify=False):
     ''' Flask's default jsonifier clobbers dict order; this preserves it -- warning, may cause problems with some payloads, use with caution! '''
     if robustify:
         output = flask_jsonify('placeholder') # Create the container
         output.response = sc.sanitizejson(response, tostring=True) # Replace there response with a properly formatted JSON
     else:
-        output = flask_jsonify(response) # Use standard Flask jsonification
-=======
-def robustjsonify(response):
-    ''' Flask's default jsonifier clobbers dict order; this preserves it '''
-    output = flask_jsonify(sc.sanitizejson(response)) # Create the container
-    # output.response = sc.sanitizejson(response, tostring=True) # Replace there response with a properly formatted JSON
->>>>>>> 5fd32547
+        output = flask_jsonify(sc.sanitizejson(response)) # Use standard Flask jsonification
     return output
 
 
