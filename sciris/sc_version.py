--- conflicted
+++ resolved
@@ -1,9 +1,5 @@
 __all__ = ['__version__', '__versiondate__', '__license__']
 
-__version__      = '0.16.2'
-<<<<<<< HEAD
-__versiondate__  = '2020-03-21'
-=======
+__version__      = '0.16.3'
 __versiondate__  = '2020-03-24'
->>>>>>> 5d2959fa
 __license__      = 'Sciris %s (%s) -- (c) Sciris.org' % (__version__, __versiondate__)