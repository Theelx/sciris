"""
Functions for reading/writing to files, including pickles, JSONs, and Excel.

Highlights:
    -  ``sc.saveobj()/sc.loadobj()``: efficiently save/load any Python object (via pickling)
    -  ``sc.savejson()/sc.loadjson()``: likewise, for JSONs
    -  ``sc.thisdir()``: get current folder
    -  ``sc.getfilelist()``: easy way to access glob
"""

##############################################################################
#%% Imports
##############################################################################

# Basic imports
import io
import os
import re
import json
import shutil
import uuid
import types
import inspect
import importlib
import traceback
import warnings
import numpy as np
import datetime as dt
from glob import glob
from zipfile import ZipFile
from contextlib import closing
from io import BytesIO as IO
from pathlib import Path
import copyreg as cpreg
import pickle as pkl
import gzip as gz
from . import sc_settings as scs
from . import sc_utils as scu
from . import sc_printing as scp
from . import sc_datetime as scd
from . import sc_odict as sco
from . import sc_dataframe as scdf


##############################################################################
#%% Pickling functions
##############################################################################

__all__ = ['loadobj', 'loadstr', 'saveobj', 'dumpstr', 'load', 'save', 'rmpath']


def loadobj(filename=None, folder=None, verbose=False, die=None, remapping=None, method='pickle', **kwargs):
    '''
    Load a file that has been saved as a gzipped pickle file, e.g. by ``sc.saveobj()``.
    Accepts either a filename (standard usage) or a file object as the first argument.
    Note that ``loadobj()``/``load()`` are aliases of each other.

    Note: be careful when loading pickle files, since a malicious pickle can be
    used to execute arbitrary code.

    When a pickle file is loaded, Python imports any modules that are referenced
    in it. This is a problem if module has been renamed. In this case, you can
    use the ``remapping`` argument to point to the new modules or classes.

    Args:
        filename  (str/Path): the filename (or full path) to load
        folder    (str/Path): the folder
        verbose   (bool):     print details
        die       (bool):     whether to raise an exception if errors are encountered (otherwise, load as much as possible)
        remapping (dict):     way of mapping old/unavailable module names to new
        method    (str):      method for loading (usually pickle or dill)
        kwargs    (dict):     passed to pickle.loads()/dill.loads()

    **Examples**::

        obj = sc.loadobj('myfile.obj') # Standard usage
        old = sc.loadobj('my-old-file.obj', method='dill', ignore=True) # Load classes from saved files
        old = sc.loadobj('my-old-file.obj', remapping={'foo.Bar':cat.Mat}) # If loading a saved object containing a reference to foo.Bar that is now cat.Mat
        old = sc.loadobj('my-old-file.obj', remapping={'foo.Bar':('cat', 'Mat')}) # Equivalent to the above

    | New in version 1.1.0: "remapping" argument
    | New in version 1.2.2: ability to load non-gzipped pickles; support for dill; arguments passed to loader
    '''

    # Handle loading of either filename or file object
    if isinstance(filename, Path):
        filename = str(filename)
    if scu.isstring(filename):
        argtype = 'filename'
        filename = makefilepath(filename=filename, folder=folder, makedirs=False) # If it is a file, validate the folder (but don't create one if it's missing)
    elif isinstance(filename, io.BytesIO):
        argtype = 'fileobj'
    else: # pragma: no cover
        errormsg = f'First argument to loadobj() must be a string or file object, not {type(filename)}'
        raise TypeError(errormsg)
    fileargs = {'mode': 'rb', argtype: filename}

    # Define common error messages
    gziperror = f'''
Unable to load
    {filename}
as either a gzipped or regular pickle file. Ensure that it is actually a pickle file.
'''
    unpicklingerror = f'''
Unable to load
    {filename}
as a gzipped pickle file. Loading pickles can fail if Python modules have changed
since the object was saved. If you are loading a custom class that has failed,
you can use the remapping argument; see the sc.loadobj() docstring for details.
Otherwise, you might need to revert to the previous version of that module (e.g.
in a virtual environment), save in a format other than pickle, reload in a different
environment with the new version of that module, and then re-save as a pickle.

For general information on unpickling errors, see e.g.:
https://wiki.python.org/moin/UsingPickle
https://stackoverflow.com/questions/41554738/how-to-load-an-old-pickle-file
'''

    # Load the file
    try:
        with gz.GzipFile(**fileargs) as fileobj:
            filestr = fileobj.read() # Convert it to a string
    except Exception as E: # pragma: no cover
        exc = type(E) # Figure out what kind of error it is
        if exc == FileNotFoundError: # This is simple, just raise directly
            raise E
        elif exc == gz.BadGzipFile:
            try: # If the gzip file failed, first try as a regular object
                with open(filename, 'rb') as fileobj:
                    filestr = fileobj.read() # Convert it to a string
            except:
                raise exc(gziperror) from E

    # Unpickle it
    try:
        obj = _unpickler(filestr, filename=filename, verbose=verbose, die=die, remapping=remapping, method=method, **kwargs) # Actually load it
    except Exception as E: # pragma: no cover
        exc = type(E) # Figure out what kind of error it is
        errormsg = unpicklingerror + '\n\nSee the stack trace above for more information on this specific error.'
        raise exc(errormsg) from E

    # If it loaded but with errors, print them here
    if isinstance(obj, Failed):
        print(unpicklingerror)
    elif verbose:
        print(f'Object loaded from "{filename}"')

    return obj


def saveobj(filename=None, obj=None, compresslevel=5, verbose=0, folder=None, method='pickle', die=True, *args, **kwargs):
    '''
    Save an object to file as a gzipped pickle -- use compression 5 by default,
    since more is much slower but not much smaller. Once saved, can be loaded
    with sc.loadobj(). Note that saveobj()/save() are identical.

    Args:
        filename (str or Path): the filename to save to; if str, passed to sc.makefilepath()
        obj (literally anything): the object to save
        compresslevel (int): the level of gzip compression
        verbose (int): detail to print
        folder (str): passed to sc.makefilepath()
        method (str): whether to use pickle (default) or dill
        die (bool): whether to fail if no object is provided
        args (list): passed to pickle.dumps()
        kwargs (dict): passed to pickle.dumps()

    **Example**::

        myobj = ['this', 'is', 'a', 'weird', {'object':44}]
        sc.saveobj('myfile.obj', myobj)
        sc.saveobj('myfile.obj', myobj, method='dill') # Use dill instead, to save custom classes as well

    | New in version 1.1.1: removed Python 2 support.
    | New in version 1.2.2: automatic swapping of arguments if order is incorrect; correct passing of arguments
    '''

    # Handle path
    filetypes = (str, type(Path()), type(None))
    if isinstance(filename, Path): # If it's a path object, convert to string
        filename = str(filename)
    if filename is None: # If it doesn't exist, just create a byte stream
        bytesobj = io.BytesIO()
    if not isinstance(filename, filetypes): # pragma: no cover
        if isinstance(obj, filetypes):
            print(f'Warning: filename was not supplied as a valid type ({type(filename)}) but the object was ({type(obj)}); automatically swapping order')
            real_obj = filename
            real_file = obj
            filename = real_file
            obj = real_obj
        else:
            errormsg = f'Filename type {type(filename)} is not valid: must be one of {filetypes}'
    else: # Normal use case: make a file path
        bytesobj = None
        filename = makefilepath(filename=filename, folder=folder, default='default.obj', sanitize=True)

    # Handle object
    if obj is None: # pragma: no cover
        errormsg = 'No object was supplied to saveobj(), or the object was empty'
        if die:
            raise ValueError(errormsg)
        elif verbose:
            print(errormsg)

    # Actually save
    with gz.GzipFile(filename=filename, fileobj=bytesobj, mode='wb', compresslevel=compresslevel) as fileobj:
        if method == 'dill': # pragma: no cover # If dill is requested, use that
            if verbose>=2: print('Saving as dill...')
            _savedill(fileobj, obj)
        else: # Otherwise, try pickle
            try:
                if verbose>=2: print('Saving as pickle...')
                _savepickle(fileobj, obj, *args, **kwargs) # Use pickle
            except Exception as E: # pragma: no cover
                if verbose>=2: print(f'Exception when saving as pickle ({repr(E)}), saving as dill...')
                _savedill(fileobj, obj, *args, **kwargs) # ...but use Dill if that fails

    if verbose and filename:
        print(f'Object saved to "{filename}"')

    if filename:
        return filename
    else: # pragma: no cover
        bytesobj.seek(0)
        return bytesobj


# Aliases to make these core functions even easier to use
load = loadobj
save = saveobj

def loadstr(string, verbose=False, die=None, remapping=None):
    '''
    Like loadobj(), but for a bytes-like string (rarely used).

    **Example**::

        obj = sc.objdict(a=1, b=2)
        string1 = sc.dumpstr(obj)
        string2 = sc.loadstr(string1)
        assert string1 == string2
    '''
    with closing(IO(string)) as output: # Open a "fake file" with the Gzip string pickle in it.
        with gz.GzipFile(fileobj=output, mode='rb') as fileobj: # Set a Gzip reader to pull from the "file."
            picklestring = fileobj.read() # Read the string pickle from the "file" (applying Gzip decompression).
    obj = _unpickler(picklestring, filestring=string, verbose=verbose, die=die, remapping=remapping) # Return the object gotten from the string pickle.
    return obj


def dumpstr(obj=None):
    ''' Dump an object as a bytes-like string (rarely used); see ``sc.loadstr()`` '''
    with closing(IO()) as output: # Open a "fake file."
        with gz.GzipFile(fileobj=output, mode='wb') as fileobj:  # Open a Gzip-compressing way to write to this "file."
            try:    _savepickle(fileobj, obj) # Use pickle
            except: _savedill(fileobj, obj) # ...but use Dill if that fails
        output.seek(0) # Move the mark to the beginning of the "file."
        result = output.read() # Read all of the content into result.
    return result



##############################################################################
#%% Other file functions
##############################################################################

__all__ += ['loadtext', 'savetext', 'savezip', 'getfilelist', 'sanitizefilename', 'makefilepath', 'path', 'thisdir']


def loadtext(filename=None, folder=None, splitlines=False):
    '''
    Convenience function for reading a text file

    **Example**::

        mytext = sc.loadtext('my-document.txt')
    '''
    filename = makefilepath(filename=filename, folder=folder)
    with open(filename) as f: output = f.read()
    if splitlines: output = output.splitlines()
    return output


def savetext(filename=None, string=None):
    '''
    Convenience function for saving a text file -- accepts a string or list of strings.

    **Example**::

        text = ['Here', 'is', 'a', 'poem']
        sc.savetext('my-document.txt', text)
    '''
    if isinstance(string, list): string = '\n'.join(string) # Convert from list to string)
    if not scu.isstring(string):  string = str(string)
    filename = makefilepath(filename=filename)
    with open(filename, 'w') as f: f.write(string)
    return


def savezip(filename=None, filelist=None, folder=None, basename=True, verbose=True):
    '''
    Create a zip file from the supplied list of files

    **Example**::

        scripts = sc.getfilelist('./code/*.py')
        sc.savezip('scripts.zip', scripts)
    '''
    fullpath = makefilepath(filename=filename, folder=folder, sanitize=True)
    filelist = scu.promotetolist(filelist)
    with ZipFile(fullpath, 'w') as zf: # Create the zip file
        for thisfile in filelist:
            thispath = makefilepath(filename=thisfile, abspath=False)
            if basename: thisname = os.path.basename(thispath)
            else:        thisname = thispath
            zf.write(thispath, thisname)
    if verbose: print(f'Zip file saved to "{fullpath}"')
    return fullpath


def getfilelist(folder=None, pattern=None, abspath=False, nopath=False, filesonly=False, foldersonly=False, recursive=False, aspath=None):
    '''
    A shortcut for using glob.

    Args:
        folder      (str):  the folder to find files in (default, current)
        pattern     (str):  the pattern to match (default, wildcard); can be excluded if part of the folder
        abspath     (bool): whether to return the full path
        nopath      (bool): whether to return no path
        filesonly   (bool): whether to only return files (not folders)
        foldersonly (bool): whether to only return folders (not files)
        recursive   (bool): passed to glob()
        aspath      (bool): whether to return Path objects

    Returns:
        List of files/folders

    **Examples**::

        sc.getfilelist() # return all files and folders in current folder
        sc.getfilelist('~/temp', '*.py', abspath=True) # return absolute paths of all Python files in ~/temp folder
        sc.getfilelist('~/temp/*.py') # Like above

    New in version 1.1.0: "aspath" argument
    '''
    if folder is None:
        folder = '.'
    folder = os.path.expanduser(folder)
    if abspath:
        folder = os.path.abspath(folder)
    if os.path.isdir(folder) and pattern is None:
        pattern = '*'
    if aspath is None: aspath = scs.options.aspath
    globstr = os.path.join(folder, pattern) if pattern else folder
    filelist = sorted(glob(globstr, recursive=recursive))
    if filesonly:
        filelist = [f for f in filelist if os.path.isfile(f)]
    elif foldersonly:
        filelist = [f for f in filelist if os.path.isdir(f)]
    if nopath:
        filelist = [os.path.basename(f) for f in filelist]
    if aspath:
        filelist = [Path(f) for f in filelist]
    return filelist


def sanitizefilename(rawfilename):
    '''
    Takes a potentially Linux- and Windows-unfriendly candidate file name, and
    returns a "sanitized" version that is more usable.

    **Example**::

        bad_name = 'How*is*this*even*a*filename?!.doc'
        good_name = sc.sanitizefilename(bad_name) # Returns 'How_is_this_even_a_filename.doc'
    '''
    filtername = re.sub(r'[\!\?\"\'<>]', '', rawfilename) # Erase certain characters we don't want at all: !, ?, ", ', <, >
    filtername = re.sub(r'[:/\\\*\|,]', '_', filtername) # Change certain characters that might be being used as separators from what they were to underscores: space, :, /, \, *, |, comma
    return filtername # Return the sanitized file name.


def makefilepath(filename=None, folder=None, ext=None, default=None, split=False, aspath=None, abspath=True, makedirs=True, checkexists=None, sanitize=False, die=True, verbose=False):
    '''
    Utility for taking a filename and folder -- or not -- and generating a
    valid path from them. By default, this function will combine a filename and
    folder using os.path.join, create the folder(s) if needed with os.makedirs,
    and return the absolute path.

    Args:
        filename    (str or Path)   : the filename, or full file path, to save to -- in which case this utility does nothing
        folder      (str/Path/list) : the name of the folder to be prepended to the filename; if a list, fed to ``os.path.join()``
        ext         (str)           : the extension to ensure the file has
        default     (str or list)   : a name or list of names to use if filename is None
        split       (bool)          : whether to return the path and filename separately
        aspath      (bool)          : whether to return a Path object
        abspath     (bool)          : whether to conver to absolute path
        makedirs    (bool)          : whether or not to make the folders to save into if they don't exist
        checkexists (bool)          : if False/True, raises an exception if the path does/doesn't exist
        sanitize    (bool)          : whether or not to remove special characters from the path; see ``sc.sanitizefilename()`` for details
        die         (bool)          : whether or not to raise an exception if cannot create directory failed (otherwise, return a string)
        verbose     (bool)          : how much detail to print

    Returns:
        filepath (str or Path): the validated path (or the folder and filename if split=True)

    **Simple example**::

        filepath = sc.makefilepath('myfile.obj') # Equivalent to os.path.abspath(os.path.expanduser('myfile.obj'))

    **Complex example**::

        filepath = makefilepath(filename=None, folder='./congee', ext='prj', default=[project.filename, project.name], split=True, abspath=True, makedirs=True)

    Assuming project.filename is None and project.name is "recipe" and ./congee
    doesn't exist, this will makes folder ./congee and returns e.g. ('/home/myname/congee', 'recipe.prj')

    New in version 1.1.0: "aspath" argument
    '''

    # Initialize
    filefolder = '' # The folder the file will be located in
    filebasename = '' # The filename
    if aspath is None: aspath = scs.options.aspath

    if isinstance(filename, Path):
        filename = str(filename)
    if isinstance(folder, Path): # If it's a path object, convert to string
        folder = str(folder)
    if isinstance(folder, list): # It's a list, join together
        folder = os.path.join(*folder)

    # Process filename
    if filename is None: # pragma: no cover
        defaultnames = scu.promotetolist(default) # Loop over list of default names
        for defaultname in defaultnames:
            if not filename and defaultname: filename = defaultname # Replace empty name with default name
    if filename is not None: # If filename exists by now, use it
        filebasename = os.path.basename(filename)
        filefolder = os.path.dirname(filename)
    if not filebasename: filebasename = 'default' # If all else fails

    # Add extension if it's defined but missing from the filebasename
    if ext and not filebasename.endswith(ext):
        filebasename += '.'+ext
    if verbose:
        print(f'From filename="{filename}", default="{default}", extension="{ext}", made basename "{filebasename}"')

    # Sanitize base filename
    if sanitize: filebasename = sanitizefilename(filebasename)

    # Process folder
    if folder is not None: # Replace with specified folder, if defined
        filefolder = folder
    if abspath: # Convert to absolute path
        filefolder = os.path.abspath(os.path.expanduser(filefolder))

    # Make sure folder exists
    if makedirs:
        try:
            os.makedirs(filefolder, exist_ok=True)
        except Exception as E: # pragma: no cover
            if die:
                raise E
            else:
                print(f'Could not create folders: {str(E)}')

    # Create the full path
    filepath = os.path.join(filefolder, filebasename)

    # Optionally check if it exists
    if checkexists is not None: # pragma: no cover
        exists = os.path.exists(filepath)
        errormsg = ''
        if exists and not checkexists:
            errormsg = f'File {filepath} should not exist, but it does'
            if die:
                raise FileExistsError(errormsg)
        if not exists and checkexists:
            errormsg = f'File {filepath} should exist, but it does not'
            if die:
                raise FileNotFoundError(errormsg)
        if errormsg:
            print(errormsg)

    # Decide on output
    if verbose:
        print(f'From filename="{filename}", folder="{folder}", made path name "{filepath}"')
    if split:
        output = filefolder, filebasename
    elif aspath:
        output = Path(filepath)
    else:
        output = filepath

    return output


def path(*args, **kwargs):
    ''' Alias to pathlib.Path(). New in version 1.2.2. '''
    return Path(*args, **kwargs)
path.__doc__ += '\n\n' + Path.__doc__


def ispath(obj):
    ''' Alias to isinstance(obj, Path()) '''
    if not isinstance(obj, Path):
        return False
    return True


def thisdir(file=None, path=None, *args, aspath=None, **kwargs):
    '''
    Tiny helper function to get the folder for a file, usually the current file.
    If not supplied, then use the current file.

    Args:
        file (str): the file to get the directory from; usually __file__
        path (str/list): additional path to append; passed to os.path.join()
        args  (list): also passed to os.path.join()
        aspath (bool): whether to return a Path object instead of a string
        kwargs (dict): passed to Path()

    Returns:
        filepath (str): the full path to the folder (or filename if additional arguments are given)

    **Examples**::

        thisdir = sc.thisdir() # Get folder of calling file
        thisdir = sc.thisdir('.') # Ditto (usually)
        thisdir = sc.thisdir(__file__) # Ditto (usually)
        file_in_same_dir = sc.thisdir(path='new_file.txt')
        file_in_sub_dir = sc.thisdir('..', 'tests', 'mytests.py') # Merge parent folder with sufolders and a file
        np_dir = sc.thisdir(np) # Get the folder that Numpy is loaded from (assuming "import numpy as np")

    | New in version 1.1.0: "as_path" argument renamed "aspath"
    | New in version 1.2.2: "path" argument
    | New in version 1.3.0: allow modules
    '''
    if file is None: # No file: use the current folder
         file = str(Path(inspect.stack()[1][1])) # Adopted from Atomica
    elif hasattr(file, '__file__'): # It's actually a module
        file = file.__file__
    if aspath is None: aspath = scs.options.aspath
    folder = os.path.abspath(os.path.dirname(file))
    path = scu.mergelists(path, *args)
    filepath = os.path.join(folder, *path)
    if aspath:
        filepath = Path(filepath, **kwargs)
    return filepath


def rmpath(filename=None, folder=None, abspath=True, die=True, verbose=False):
    """

    Arguments:
        filename    (str or Path, or list with str or Path)   : the filename, or full file path, to remove
        folder      (str/Path/list) : the name of the folder to be remov ed
        abspath     (bool)          : whether to conver to absolute path
        die         (bool)          : whether or not to raise an exception if cannot remove (otherwise, return a string)
        verbose     (bool)          : how much detail to print

    Returns:
        None

    Example::
       sc.rmpath('myobj.obj', verbose=True)
       sc.rmpath(['myobj1.obj', 'myobj2.obj', 'myobj3.obj', verbose=True])
       sc.rmpath('myobj.obj', 'tests', verbose=True) # assumes there is a folder tests/
       sc.rmpath(folder='tests/', verbose=True)
       sc.rmpath(sc.getfilelist('tests/*.obj'))

    #TODO: return error if anything failed?
    #TODO: if only one filename is passed, make it a list to remove IF islist blocks

    """
    # Initialize
    filefolder = '' # The folder the file will be located in
    filenameislist = False
    if isinstance(filename, Path):
        filename = str(filename)
    if isinstance(filename, list):
        filenameislist = True
        filename_list = []
        for this_file in filename:
            if ispath(this_file) or isinstance(this_file, str):
                filename_list.append(str(this_file))
    if isinstance(folder, Path): # If it's a path object, convert to string
        folder = str(folder)
    if isinstance(folder, list): # It's a list, join together
        folder = os.path.join(*folder)

    # Process folder
    if folder is not None: # Replace with specified folder, if defined
        filefolder = folder
    if abspath: # Convert to absolute path
        filefolder = os.path.abspath(os.path.expanduser(filefolder))

    # Remove a file or each file in a list, no folder given
    if filename is not None and folder is None:
        if not filenameislist:
            os.remove(filename)
        else:
            for this_file in filename_list:
                os.remove(this_file) # if an empty string is passed, there will be an FileNotFounderror from os.remove
                if verbose:
                    print(f'Removed "{this_file}" ')

    # Remove a folder, and no filename was given
    if filename is None and folder is not None:
        shutil.rmtree(filefolder)
        if verbose:
            print(f'Removed "{filefolder}" ')

    # Remove a file or list of files in a given folder
    if filename is not None and folder is not None:
        if filenameislist:
            for this_file in filename_list:
                filenamepath = os.path.join(filefolder, this_file)
                os.remove(filenamepath)
                if verbose:
                    print(f'Removed "{filenamepath}" ')
        else:
            filenamepath = os.path.join(filefolder, this_file)
            os.remove(filenamepath)
            if verbose:
                print(f'Removed "{filenamepath}" ')

    # Nothing was passed
    if filename is None and folder is None:
        errormsg = 'No objects (fielname and folder) were supplied to rmpath'
        if die:
           raise ValueError(errormsg)
        else:
           print(errormsg)

##############################################################################
#%% JSON functions
##############################################################################

__all__ += ['sanitizejson', 'jsonify', 'loadjson', 'savejson', 'jsonpickle', 'jsonunpickle']


def sanitizejson(obj, verbose=True, die=False, tostring=False, **kwargs):
    """
    This is the main conversion function for Python data-structures into
    JSON-compatible data structures (note: sanitizejson/jsonify are identical).

    Args:
        obj (any): almost any kind of data structure that is a combination of list, numpy.ndarray, odicts, etc.
        verbose (bool): level of detail to print
        die (bool): whether or not to raise an exception if conversion failed (otherwise, return a string)
        tostring (bool): whether to return a string representation of the sanitized object instead of the object itself
        kwargs (dict): passed to json.dumps() if tostring=True

    Returns:
        object (any or str): the converted object that should be JSON compatible, or its representation as a string if tostring=True

    Version: 2020apr11
    """
    if obj is None: # Return None unchanged
        output = None

    elif isinstance(obj, (bool, np.bool_)): # It's true/false
        output = bool(obj)

    elif scu.isnumber(obj): # It's a number
        if np.isnan(obj): # It's nan, so return None
            output = None
        else:
            if isinstance(obj, (int, np.int64)):
                output = int(obj) # It's an integer
            else:
                output = float(obj)# It's something else, treat it as a float

    elif scu.isstring(obj): # It's a string of some kind
        try:    string = str(obj) # Try to convert it to ascii
        except: string = obj # Give up and use original
        output = string

    elif isinstance(obj, np.ndarray): # It's an array, iterate recursively
        if obj.shape: output = [sanitizejson(p) for p in list(obj)] # Handle most cases, incluing e.g. array([5])
        else:         output = [sanitizejson(p) for p in list(np.array([obj]))] # Handle the special case of e.g. array(5)

    elif isinstance(obj, (list, set, tuple)): # It's another kind of interable, so iterate recurisevly
        output = [sanitizejson(p) for p in list(obj)]

    elif isinstance(obj, dict): # It's a dictionary, so iterate over the items
        output = {str(key):sanitizejson(val) for key,val in obj.items()}

    elif isinstance(obj, (dt.time, dt.date, dt.datetime)):
        output = str(obj)

    elif isinstance(obj, uuid.UUID):
        output = str(obj)

    elif callable(getattr(obj, 'to_dict', None)): # Handle e.g. pandas, where we want to return the object, not the string
        output = obj.to_dict()

    elif callable(getattr(obj, 'to_json', None)):
        output = obj.to_json()

    elif callable(getattr(obj, 'toJSON', None)):
        output = obj.toJSON()

    else: # None of the above
        try:
            output = jsonpickle(obj)
        except Exception as E: # pragma: no cover
            errormsg = f'Could not sanitize "{obj}" {type(obj)} ({str(E)}), converting to string instead'
            if die:       raise TypeError(errormsg)
            elif verbose: print(errormsg)
            output = str(obj)

    # Convert to string if desired
    if tostring:
        output = json.dumps(output, **kwargs)

    return output

# Define alias
jsonify = sanitizejson


def loadjson(filename=None, folder=None, string=None, fromfile=True, **kwargs):
    '''
    Convenience function for reading a JSON file (or string).

    Args:
        filename (str): the file to load, or the JSON object if using positional arguments
        folder (str): folder if not part of the filename
        string (str): if not loading from a file, a string representation of the JSON
        fromfile (bool): whether or not to load from file
        kwargs (dict): passed to json.load()

    Returns:
        output (dict): the JSON object

    **Examples**::

        json = sc.loadjson('my-file.json')
        json = sc.loadjson(string='{"a":null, "b":[1,2,3]}')
    '''
    if string is not None or not fromfile:
        if string is None and filename is not None:
            string = filename # Swap arguments
        output = json.loads(string, **kwargs)
    else:
        filepath = makefilepath(filename=filename, folder=folder)
        try:
            with open(filepath) as f:
                output = json.load(f, **kwargs)
        except FileNotFoundError as E: # pragma: no cover
            errormsg = f'No such file "{filename}". Use fromfile=False if loading a JSON string rather than a file.'
            raise FileNotFoundError(errormsg) from E
    return output



def savejson(filename=None, obj=None, folder=None, die=True, indent=2, keepnone=False, **kwargs):
    '''
    Convenience function for saving to a JSON file.

    Args:
        filename (str): the file to save
        obj (anything): the object to save; if not already in JSON format, conversion will be attempted
        folder (str): folder if not part of the filename
        die (bool): whether or not to raise an exception if saving an empty object
        indent (int): indentation to use for saved JSON
        keepnone (bool): allow ``sc.savejson(None)`` to return 'null' rather than raising an exception
        kwargs (dict): passed to json.dump()

    Returns:
        None

    **Example**::

        json = {'foo':'bar', 'data':[1,2,3]}
        sc.savejson('my-file.json', json)
    '''

    filename = makefilepath(filename=filename, folder=folder)

    if obj is None and not keepnone: # pragma: no cover
        errormsg = 'No object was supplied to savejson(), or the object was empty'
        if die: raise ValueError(errormsg)
        else:   print(errormsg)

    with open(filename, 'w') as f:
        json.dump(sanitizejson(obj), f, indent=indent, **kwargs)

    return


def jsonpickle(obj, tostring=False):
    '''
    Save any Python object to a JSON file using jsonpickle.

    Args:
        obj (any): the object to pickle as a JSON
        tostring (bool): whether to return a string (rather than the JSONified Python object)

    Returns:
        Either a string or a Python object for the JSON

    Wrapper for the jsonpickle library: https://jsonpickle.github.io/
    '''
    import jsonpickle as jp
    import jsonpickle.ext.numpy as jsonpickle_numpy
    import jsonpickle.ext.pandas as jsonpickle_pandas
    jsonpickle_numpy.register_handlers()
    jsonpickle_pandas.register_handlers()

    if tostring:
        output = jp.dumps(obj)
    else:
        pickler = jp.pickler.Pickler()
        output = pickler.flatten(obj)

    return output


def jsonunpickle(json):
    ''' Use jsonpickle to restore an object (see jsonpickle()) '''
    import jsonpickle as jp
    import jsonpickle.ext.numpy as jsonpickle_numpy
    import jsonpickle.ext.pandas as jsonpickle_pandas
    jsonpickle_numpy.register_handlers()
    jsonpickle_pandas.register_handlers()

    if isinstance(json, str):
        output = jp.loads(json)
    else:
        unpickler = jp.unpickler.Unpickler()
        output = unpickler.restore(json)

    return output


##############################################################################
#%% Spreadsheet functions
##############################################################################

__all__ += ['Blobject', 'Spreadsheet', 'loadspreadsheet', 'savespreadsheet']


class Blobject(object):
    '''
    A wrapper for a binary file -- rarely used directly.

    So named because it's an object representing a blob.

    "source" is a specification of where to get the data from. It can be anything
    supported by Blobject.load() which are (a) a filename, which will get loaded,
    or (b) a io.BytesIO which will get dumped into this instance

    Alternatively, can specify ``blob`` which is a binary string that gets stored directly
    in the ``blob`` attribute
    '''

    def __init__(self, source=None, name=None, filename=None, blob=None):
        # Handle inputs
        if source   is None and filename is not None: source   = filename # Reset the source to be the filename, e.g. Spreadsheet(filename='foo.xlsx')
        if filename is None and scu.isstring(source):  filename = source   # Reset the filename to be the source, e.g. Spreadsheet('foo.xlsx')
        if name     is None and filename is not None: name     = os.path.basename(filename) # If not supplied, use the filename
        if blob is not None and source is not None: raise ValueError('Can initialize from either source or blob, but not both')

        # Define quantities
        self.name      = name # Name of the object
        self.filename  = filename # Filename (used as default for load/save)
        self.created   = scd.now() # When the object was created
        self.modified  = scd.now() # When it was last modified
        self.blob  = blob # The binary data
        self.bytes = None # The filestream representation of the binary data
        if source is not None: self.load(source)
        return


    def __repr__(self):
        return scp.prepr(self, skip=['blob','bytes'])


    def load(self, source=None):
        '''
        This function loads the spreadsheet from a file or object. If no input argument is supplied,
        then it will read self.bytes, assuming it exists.
        '''
        def read_bin(source):
            ''' Helper to read a binary stream '''
            source.flush()
            source.seek(0)
            output = source.read()
            return output

        def read_file(filename):
            ''' Helper to read an actual file '''
            filepath = makefilepath(filename=filename)
            self.filename = filename
            with open(filepath, mode='rb') as f:
                output = f.read()
            return output

        if isinstance(source, Path):  # If it's a path object, convert to string
            source = str(source)

        if source is None:
            if self.bytes is not None:
                self.blob = read_bin(self.bytes)
                self.bytes = None # Once read in, delete
            else:
                if self.filename is not None:
                    self.blob = read_file(self.filename)
                else:
                    print('Nothing to load: no source or filename supplied and self.bytes is empty.')
        else:
            if isinstance(source,io.BytesIO):
                self.blob = read_bin(source)
            elif scu.isstring(source):
                self.blob = read_file(source)
            else:
                errormsg = f'Input source must be type string (for a filename) or BytesIO, not {type(source)}'
                raise TypeError(errormsg)

        self.modified = scd.now()
        return


    def save(self, filename=None):
        ''' This function writes the spreadsheet to a file on disk. '''
        filepath = makefilepath(filename=filename)
        with open(filepath, mode='wb') as f:
            f.write(self.blob)
        self.filename = filename
        print(f'Object saved to {filepath}.')
        return filepath


    def tofile(self, output=True):
        '''
        Return a file-like object with the contents of the file.

        This can then be used to open the workbook from memory without writing anything to disk e.g.

            - book = openpyxl.load_workbook(self.tofile())
            - book = xlrd.open_workbook(file_contents=self.tofile().read())
        '''
        bytesblob = io.BytesIO(self.blob)
        if output:
            return bytesblob
        else:
            self.bytes = bytesblob
            return


    def freshbytes(self):
        ''' Refresh the bytes object to accept new data '''
        self.bytes = io.BytesIO()
        return self.bytes



class Spreadsheet(Blobject):
    '''
    A class for reading and writing Excel files in binary format. No disk IO needs
    to happen to manipulate the spreadsheets with openpyxl (or xlrd or pandas).

    New in version 1.3.0: Changed default from xlrd to openpyxl and added self.wb
    attribute to avoid the need to reload workbooks.
    '''

    def __init__(self, *args, **kwargs):
        super().__init__(*args, **kwargs)
        self.wb = None
        return

    def __getstate__(self):
        d = self.__dict__.copy() # Shallow copy
        d['wb'] = None
        return d

    def _reload_wb(self, reload=None):
        ''' Helper function to check if workbook is already loaded '''
        output = (not hasattr(self, 'wb')) or (self.wb is None) or reload
        return output


    def xlrd(self, reload=False, store=True, **kwargs): # pragma: no cover
        ''' Legacy method to load from xlrd '''
        if self._reload_wb(reload=reload):
            try:
                import xlrd # Optional import
            except ModuleNotFoundError as e:
                raise ModuleNotFoundError('The "xlrd" Python package is not available; please install manually') from e
            wb = xlrd.open_workbook(file_contents=self.tofile().read(), **kwargs)
        else:
            wb = self.wb

        if store:
            self.wb = wb
        return wb


    def openpyxl(self, reload=False, store=True, **kwargs):
        ''' Return a book as opened by openpyxl '''
        if self._reload_wb(reload=reload):
            import openpyxl # Optional import
            if self.blob is not None:
                self.tofile(output=False)
                wb = openpyxl.load_workbook(self.bytes, **kwargs) # This stream can be passed straight to openpyxl
            else:
                wb = openpyxl.Workbook(**kwargs)
        else:
            wb = self.wb

        if store:
            self.wb = wb
        return wb


    def openpyexcel(self, *args, **kwargs):
        ''' Legacy name for openpyxl() '''
        warnmsg = '''
Spreadsheet() no longer supports openpyexcel as of v1.3.1. To load using it anyway, you can manually do:

    %pip install openpyexcel
    import openpyexcel
    spreadsheet = sc.Spreadsheet()
    spreadsheet.wb = openpyexcel.Workbook(...)

Falling back to openpyxl, which is identical except for how cached cell values are handled.
'''
        warnings.warn(warnmsg, category=FutureWarning, stacklevel=2)
        return self.openpyxl(*args, **kwargs)


    def pandas(self, reload=False, store=True, **kwargs): # pragma: no cover
        ''' Return a book as opened by pandas '''

        if self._reload_wb(reload=reload):
            import pandas as pd # Optional (slow) import
            if self.blob is not None:
                self.tofile(output=False)
                wb = pd.ExcelFile(self.bytes, **kwargs)
            else:
                errormsg = 'For pandas, must load an existing workbook; use openpyxl to create a new workbook'
                raise FileNotFoundError(errormsg)
        else:
            wb = self.wb

        if store:
            self.wb = wb
        return wb


    def update(self, book): # pragma: no cover
        ''' Updated the stored spreadsheet with book instead '''
        self.tofile(output=False)
        book.save(self.freshbytes())
        self.load()
        return


    def _getsheet(self, sheetname=None, sheetnum=None):
        if   sheetname is not None: sheet = self.wb[sheetname]
        elif sheetnum  is not None: sheet = self.wb[self.wb.sheetnames[sheetnum]]
        else:                       sheet = self.wb.active
        return sheet


    def readcells(self, wbargs=None, *args, **kwargs):
        ''' Alias to loadspreadsheet() '''
        method = kwargs.pop('method', 'openpyxl')
        wbargs = scu.mergedicts(wbargs)
        f = self.tofile()
        kwargs['fileobj'] = f

        # Return the appropriate output
        cells = kwargs.get('cells')

        # Read in sheetoutput (sciris dataframe object for xlrd, 2D numpy array for openpyxl).
        if method == 'xlrd': # pragma: no cover
            sheetoutput = loadspreadsheet(*args, **kwargs, method='xlrd')  # returns sciris dataframe object
        elif method == 'pandas':
            if cells is not None:
                _ = kwargs.pop('cells', cells)
            pandas_sheet = loadspreadsheet(*args, **kwargs, method='pandas')
            sheetoutput = pandas_sheet.values
        elif method in ['openpyxl', 'openpyexcel']:
            wb_reader = self.openpyxl if method == 'openpyxl' else self.openpyexcel
            wb_reader(**wbargs)
            ws = self._getsheet(sheetname=kwargs.get('sheetname'), sheetnum=kwargs.get('sheetname'))
            rawdata = tuple(ws.rows)
            sheetoutput = np.empty(np.shape(rawdata), dtype=object)
            for r,rowdata in enumerate(rawdata):
                for c,val in enumerate(rowdata):
                    sheetoutput[r][c] = rawdata[r][c].value
        else: # pragma: no cover
            errormsg = f'Reading method not found; must be openpyxl or xlrd, not {method}'
            raise ValueError(errormsg)

        if cells is None:  # If no cells specified, return the whole sheet.
            return sheetoutput
        else:
            results = []
            for cell in cells:  # Loop over all cells
                rownum = cell[0]
                colnum = cell[1]
                if method in ['xlrd', 'pandas']:  # If we're using xlrd, reduce the row number by 1.
                    rownum -= 1
                results.append(sheetoutput[rownum][colnum])  # Grab and append the result at the cell.
            return results


    def writecells(self, cells=None, startrow=None, startcol=None, vals=None, sheetname=None, sheetnum=None, verbose=False, wbargs=None):
        '''
        Specify cells to write. Can supply either a list of cells of the same length
        as the values, or else specify a starting row and column and write the values
        from there.

        **Examples**::

            S = sc.Spreadsheet()
            S.writecells(cells=['A6','B7'], vals=['Cat','Dog']) # Method 1
            S.writecells(cells=[np.array([2,3])+i for i in range(2)], vals=['Foo', 'Bar']) # Method 2
            S.writecells(startrow=14, startcol=1, vals=np.random.rand(3,3)) # Method 3
            S.save('myfile.xlsx')
        '''
        # Load workbook
        if wbargs is None: wbargs = {}
        wb = self.openpyxl(**wbargs)
        if verbose: print(f'Workbook loaded: {wb}')

        # Get right worksheet
        ws = self._getsheet(sheetname=sheetname, sheetnum=sheetnum)
        if verbose: print(f'Worksheet loaded: {ws}')

        # Determine the cells
        if cells is not None: # A list of cells is supplied
            cells = scu.promotetolist(cells)
            vals  = scu.promotetolist(vals)
            if len(cells) != len(vals): # pragma: no cover
                errormsg = f'If using cells, cells and vals must have the same length ({len(cells)} vs. {len(vals)})'
                raise ValueError(errormsg)
            for cell,val in zip(cells,vals):
                try:
                    if scu.isstring(cell): # Handles e.g. cell='A1'
                        cellobj = ws[cell]
                    elif scu.checktype(cell, 'arraylike','number') and len(cell)==2: # Handles e.g. cell=(0,0)
                        cellobj = ws.cell(row=cell[0], column=cell[1])
                    else:
                        errormsg = f'Cell must be formatted as a label or row-column pair, e.g. "A1" or (3,5); not "{cell}"'
                        raise TypeError(errormsg)
                    if verbose: print(f'  Cell {cell} = {val}')
                    if isinstance(val,tuple):
                        cellobj.value = val[0]
                        cellobj.cached_value = val[1]
                    else:
                        cellobj.value = val
                except Exception as E: # pragma: no cover
                    errormsg = f'Could not write "{val}" to cell "{cell}": {repr(E)}'
                    raise RuntimeError(errormsg)
        else:# Cells aren't supplied, assume a matrix
            if startrow is None: startrow = 1 # Excel uses 1-based indexing
            if startcol is None: startcol = 1
            valarray = np.atleast_2d(np.array(vals, dtype=object))
            for i,rowvals in enumerate(valarray):
                row = startrow + i
                for j,val in enumerate(rowvals):
                    col = startcol + j
                    try:
                        key = f'row:{row} col:{col}'
                        ws.cell(row=row, column=col, value=val)
                        if verbose: print(f'  Cell {key} = {val}')
                    except Exception as E: # pragma: no cover
                        errormsg = f'Could not write "{val}" to {key}: {repr(E)}'
                        raise RuntimeError(errormsg)

        # Save
        wb.save(self.freshbytes())
        self.load()

        return


    def save(self, filename='spreadsheet.xlsx'):
        filepath = makefilepath(filename=filename, ext='xlsx')
        Blobject.save(self, filepath)



def loadspreadsheet(filename=None, folder=None, fileobj=None, sheet=0, header=1, asdataframe=None, method='pandas', **kwargs):
    '''
    Load a spreadsheet as a dataframe or a list of lists.

    By default, an alias to ``pandas.read_excel()`` with a header, but also supports loading
    via openpyxl or xlrd. Read from either a filename or a file object.

    Args:
        filename (str): filename or path to read
        folder (str): optional folder to use with the filename
        fileobj (obj): load from file object rather than path
        sheet (str/int/list): name or number of sheet(s) to use (default 0)
        asdataframe (bool): whether to return as a pandas/Sciris dataframe (default True)
        header (bool): whether the 0-th row is to be read as the header
        method (str): how to read (default 'pandas', other choices 'openpyxl' and 'xlrd')
        kwargs (dict): passed to pd.read_excel(), openpyxl(), etc.

    **Examples**::

        df = sc.loadspreadsheet('myfile.xlsx') # Alias to pd.read_excel(header=1)
        wb = sc.loadspreadsheet('myfile.xlsx', method='openpyxl') # Returns workbook
        data = sc.loadspreadsheet('myfile.xlsx', method='xlrd', asdataframe=False) # Returns raw data; requires xlrd

    New in version 1.3.0: change default from xlrd to pandas; renamed sheetname and sheetnum arguments to sheet.
    '''

    # Handle path and sheet name/number
    fullpath = makefilepath(filename=filename, folder=folder)
    for key in ['sheetname', 'sheetnum', 'sheet_name']:
        sheet = kwargs.pop('sheetname', sheet)

    # Load using pandas
    if method == 'pandas':
        import pandas as pd # Optional import, here for loading speed
        if fileobj is not None: fullpath = fileobj # Substitute here for reading
<<<<<<< HEAD
        if header  is not None: header = np.arange(header).tolist()
=======
>>>>>>> ee659cb3
        data = pd.read_excel(fullpath, sheet_name=sheet, header=header, **kwargs)
        return data

    # Load using openpyxl
    elif method == 'openpyxl': # pragma: no cover
        spread = Spreadsheet(fullpath)
        wb = spread.openpyxl(**kwargs)
        return wb

    # Legacy method -- xlrd
    elif method == 'xlrd': # pragma: no cover
        try:
            import xlrd # Optional import

            # Handle inputs
            if asdataframe is None: asdataframe = True
            if isinstance(filename, io.BytesIO): fileobj = filename # It's actually a fileobj
            if fileobj is None:
                book = xlrd.open_workbook(fullpath)
            else:
                book = xlrd.open_workbook(file_contents=fileobj.read())

            if scu.isnumber(sheet):
                ws = book.sheet_by_index(sheet)
            else:
                ws = book.sheet_by_name(sheet)

            # Load the raw data
            rawdata = []
            for rownum in range(ws.nrows-header):
                rawdata.append(sco.odict())
                for colnum in range(ws.ncols):
                    if header: attr = ws.cell_value(0,colnum)
                    else:      attr = f'Column {colnum}'
                    attr = scu.uniquename(attr, namelist=rawdata[rownum].keys(), style='(%d)')
                    val = ws.cell_value(rownum+header,colnum)
                    try:
                        val = float(val) # Convert it to a number if possible
                    except:
                        try:    val = str(val)  # But give up easily and convert to a string (not Unicode)
                        except: pass # Still no dice? Fine, we tried
                    rawdata[rownum][str(attr)] = val

            # Convert to dataframe
            if asdataframe:
                cols = rawdata[0].keys()
                reformatted = []
                for oldrow in rawdata:
                    newrow = list(oldrow[:])
                    reformatted.append(newrow)
                dfdata = scdf.dataframe(cols=cols, data=reformatted)
                return dfdata

            # Or leave in the original format
            else:
                return rawdata
        except Exception as E:
            if isinstance(E, ModuleNotFoundError):
                errormsg = 'The "xlrd" Python package is not available; please install manually via "pip install xlrd==1.2.0"'
                raise ModuleNotFoundError(errormsg) from E
            elif isinstance(E, AttributeError):
                errormsg = '''
Warning! xlrd has been deprecated in Python 3.9 and can no longer read XLSX files.
If the error you got above is

    "AttributeError: 'ElementTree' object has no attribute 'getiterator'"

then this should fix it:

    import xlrd
    xlrd.xlsx.ensure_elementtree_imported(False, None)
    xlrd.xlsx.Element_has_iter = True

Then try again to load your Excel file.
'''
                raise AttributeError(errormsg) from E
            else:
                raise E

    else: # pragma: no cover
        errormsg = f'Method "{method}" not found: must be one of pandas, openpyxl, or xlrd'
        raise ValueError(errormsg)


def savespreadsheet(filename=None, data=None, folder=None, sheetnames=None, close=True, formats=None, formatdata=None, verbose=False):
    '''
    Not-so-little function to format data nicely for Excel.

    Note: this function, while not deprecated, is not actively maintained.

    **Examples**::

        import sciris as sc
        import pylab as pl

        # Simple example
        testdata1 = pl.rand(8,3)
        sc.savespreadsheet(filename='test1.xlsx', data=testdata1)

        # Include column headers
        test2headers = [['A','B','C']] # Need double to get right shape
        test2values = pl.rand(8,3).tolist()
        testdata2 = test2headers + test2values
        sc.savespreadsheet(filename='test2.xlsx', data=testdata2)

        # Multiple sheets
        testdata3 = [pl.rand(10,10), pl.rand(20,5)]
        sheetnames = ['Ten by ten', 'Twenty by five']
        sc.savespreadsheet(filename='test3.xlsx', data=testdata3, sheetnames=sheetnames)

        # Supply data as an odict
        testdata4 = sc.odict([('First sheet', pl.rand(6,2)), ('Second sheet', pl.rand(3,3))])
        sc.savespreadsheet(filename='test4.xlsx', data=testdata4, sheetnames=sheetnames)

        # Include formatting
        nrows = 15
        ncols = 3
        formats = {
            'header':{'bold':True, 'bg_color':'#3c7d3e', 'color':'#ffffff'},
            'plain': {},
            'big':   {'bg_color':'#ffcccc'}}
        testdata5  = pl.zeros((nrows+1, ncols), dtype=object) # Includes header row
        formatdata = pl.zeros((nrows+1, ncols), dtype=object) # Format data needs to be the same size
        testdata5[0,:] = ['A', 'B', 'C'] # Create header
        testdata5[1:,:] = pl.rand(nrows,ncols) # Create data
        formatdata[1:,:] = 'plain' # Format data
        formatdata[testdata5>0.7] = 'big' # Find "big" numbers and format them differently
        formatdata[0,:] = 'header' # Format header
        sc.savespreadsheet(filename='test5.xlsx', data=testdata5, formats=formats, formatdata=formatdata)
    '''
    try:
        import xlsxwriter # Optional import
    except ModuleNotFoundError as e: # pragma: no cover
        raise ModuleNotFoundError('The "xlsxwriter" Python package is not available; please install manually') from e
    fullpath = makefilepath(filename=filename, folder=folder, default='default.xlsx')
    datadict   = sco.odict()
    formatdict = sco.odict()
    hasformats = (formats is not None) and (formatdata is not None)

    # Handle input arguments
    if isinstance(data, dict) and sheetnames is None:
        if verbose: print('Data is a dict, taking sheetnames from keys')
        sheetnames = data.keys()
        datadict   = sco.odict(data) # Use directly, converting to odict first
        if hasformats: formatdict = sco.odict(formatdata) #  NB, might be None but should be ok
    elif isinstance(data, dict) and sheetnames is not None:
        if verbose: print('Data is a dict, taking sheetnames from input')
        if len(sheetnames) != len(data):
            errormsg = f'If supplying data as a dict as well as sheetnames, length must match ({len(data)} vs {len(sheetnames)})'
            raise ValueError(errormsg)
        datadict   = sco.odict(data) # Use directly, but keep original sheet names
        if hasformats: formatdict = sco.odict(formatdata)
    elif not isinstance(data, dict):
        if sheetnames is None:
            if verbose: print('Data is a simple array')
            sheetnames = ['Sheet1']
            datadict[sheetnames[0]]   = data # Set it explicitly
            formatdict[sheetnames[0]] = formatdata # Set it explicitly -- NB, might be None but should be ok
        else:
            if verbose: print('Data is a list, taking matching sheetnames from inputs')
            if len(sheetnames) == len(data):
                for s,sheetname in enumerate(sheetnames):
                    datadict[sheetname] = data[s] # Assume there's a 1-to-1 mapping
                    if hasformats: formatdict[sheetname] = formatdata[s]
            else:
                errormsg = f'Unable to figure out how to match {len(sheetnames)} sheet names with data of length {len(data)}'
                raise ValueError(errormsg)
    else:
        errormsg = f'Cannot figure out how to handle data of type: {type(data)}'
        raise TypeError(errormsg) # This shouldn't happen!

    # Create workbook
    if verbose: print(f'Creating file {fullpath}')
    workbook = xlsxwriter.Workbook(fullpath)

    # Optionally add formats
    if formats is not None:
        if verbose: print(f'  Adding {len(formats)} formats')
        workbook_formats = dict()
        for formatkey,formatval in formats.items():
            workbook_formats[formatkey] = workbook.add_format(formatval)
    else:
        thisformat = workbook.add_format({}) # Plain formatting

    # Actually write the data
    for sheetname in datadict.keys():
        if verbose: print(f'  Creating sheet {sheetname}')
        sheetdata   = datadict[sheetname]
        if hasformats: sheetformat = formatdict[sheetname]
        worksheet = workbook.add_worksheet(sheetname)
        for r,row_data in enumerate(sheetdata):
            if verbose: print(f'    Writing row {r}/{len(sheetdata)}')
            for c,cell_data in enumerate(row_data):
                if verbose: print(f'      Writing cell {c}/{len(row_data)}')
                if hasformats:
                    thisformat = workbook_formats[sheetformat[r][c]] # Get the actual format
                try:
                    if not scu.isnumber(cell_data):
                        cell_data = str(cell_data) # Convert everything except numbers to strings -- use formatting to handle the rest
                    worksheet.write(r, c, cell_data, thisformat) # Write with or without formatting
                except Exception as E: # pragma: no cover
                    errormsg = f'Could not write cell [{r},{c}] data="{cell_data}", format="{thisformat}": {str(E)}'
                    raise RuntimeError(errormsg)

    # Either close the workbook and write to file, or return it for further working
    if close:
        if verbose: print(f'Saving file {filename} and closing')
        workbook.close()
        return fullpath
    else:
        if verbose: print('Returning workbook')
        return workbook



##############################################################################
#%% Pickling support methods
##############################################################################

__all__ += ['Failed', 'Empty', 'loadobj2or3']


class Failed(object):
    ''' An empty class to represent a failed object loading '''
    failure_info = sco.odict()

    def __init__(self, *args, **kwargs):
        pass

    def __repr__(self):
        output = scp.objrepr(self) # This does not include failure_info since it's a class attribute
        output += self.showfailures(verbose=False, tostring=True)
        return output

    def showfailures(self, verbose=True, tostring=False):
        output = ''
        for f,failure in self.failure_info.enumvals():
            output += f'\nFailure {f+1} of {len(self.failure_info)}:\n'
            output += f'Module: {failure["module"]}\n'
            output += f'Class: {failure["class"]}\n'
            output += f'Error: {failure["error"]}\n'
            if verbose:
                output += '\nTraceback:\n'
                output += failure['exception']
                output += '\n\n'
        if tostring:
            return output
        else:
            print(output)
            return


class Empty(object):
    ''' Another empty class to represent a failed object loading, but do not proceed with setstate '''

    def __init__(self, *args, **kwargs):
        pass

    def __setstate__(self, state):
        pass


class UniversalFailed(Failed):
    ''' A universal failed object class, that preserves as much data as possible '''

    def __init__(self, *args, **kwargs):
        if args:
            self.args = args
        if kwargs:
            self.kwargs = kwargs
        self.__set_empty()
        return

    def __set_empty(self):
        if not hasattr(self, 'state'):
            self.state = {}
        if not hasattr(self, 'dict'):
            self.dict = {}
        return

    def __repr__(self):
        output = scp.objrepr(self) # This does not include failure_info since it's a class attribute
        return output

    def __setstate__(self, state):
        self.__set_empty()
        self.state = state
        return

    def __len__(self):
        return len(self.dict)

    def __getitem__(self, key):
        return self.dict[key]

    def __setitem__(self, key, value):
        self.dict[key] = value
        return

    def disp(self, *args, **kwargs):
        return scu.pr(self, *args, **kwargs)


def makefailed(module_name=None, name=None, error=None, exception=None, universal=False):
    ''' Create a class -- not an object! -- that contains the failure info for a pickle that failed to load '''
    base = UniversalFailed if universal else Failed
    key = f'Failure {len(base.failure_info)+1}'
    base.failure_info[key] = sco.odict()
    base.failure_info[key]['module']    = module_name
    base.failure_info[key]['class']     = name
    base.failure_info[key]['error']     = error
    base.failure_info[key]['exception'] = exception
    return base


class _RobustUnpickler(pkl.Unpickler):
    ''' Try to import an object, and if that fails, return a Failed object rather than crashing '''

    def __init__(self, bytesio, fix_imports=True, encoding="latin1", errors="ignore", remapping=None):
        pkl.Unpickler.__init__(self, bytesio, fix_imports=fix_imports, encoding=encoding, errors=errors)
        self.remapping = remapping if remapping is not None else {}
        return

    def find_class(self, module_name, name, verbose=True):
        key = f'{module_name}.{name}'
        obj = self.remapping.get(key) # If the user has supplied the module directly
        if obj is None or (isinstance(obj, tuple) and len(obj)==2): # Either it's not in the remapping, or it's a tuple
            try:
                if obj is None: # Key not in remapping
                    load_module = module_name
                    load_name = name
                else: # It's a tuple of names, process
                    load_module = obj[0]
                    load_name = obj[1]
                module = importlib.import_module(load_module)
                obj = getattr(module, load_name)
            except Exception as E:
                if verbose: print(f'Unpickling warning: could not import {load_module}.{load_name}: {str(E)}')
                exception = traceback.format_exc() # Grab the trackback stack
                obj = makefailed(module_name=module_name, name=name, error=E, exception=exception)
        return obj


class _UltraRobustUnpickler(pkl.Unpickler):
    ''' If all else fails, just make a default object '''

    def __init__(self, bytesio, *args, unpicklingerrors=None, **kwargs):
        pkl.Unpickler.__init__(self, bytesio, *args, **kwargs)
        self.unpicklingerrors = unpicklingerrors if unpicklingerrors is not None else []
        return

    def find_class(self, module_name, name):
        ''' Ignore all attempts to use the actual class and always make a UniversalFailed class '''
        error = scu.strjoin(self.unpicklingerrors)
        exception = self.unpicklingerrors
        obj = makefailed(module_name=module_name, name=name, error=error, exception=exception, universal=True)
        return obj


def _unpickler(string=None, filename=None, filestring=None, die=None, verbose=False, remapping=None, method='pickle', **kwargs):
    ''' Not invoked directly; used as a helper function for saveobj/loadobj '''

    if die is None: die = False
    try: # Try pickle first
        if method == 'pickle':
            obj = pkl.loads(string, **kwargs) # Actually load it -- main usage case
        elif method == 'dill':
            import dill # Optional Sciris dependency
            obj = dill.loads(string, **kwargs) # Actually load it, with dill
        else:
            errormsg = f'Method "{method}" not recognized, must be pickle or dill'
            raise ValueError(errormsg)
    except Exception as E1:
        if die:
            raise E1
        else:
            try:
                if verbose: print(f'Standard unpickling failed ({str(E1)}), trying encoding...')
                obj = pkl.loads(string, encoding='latin1', **kwargs) # Try loading it again with different encoding
            except Exception as E2:
                try:
                    if verbose: print(f'Encoded unpickling failed ({str(E2)}), trying dill...')
                    import dill # Optional Sciris dependency
                    obj = dill.loads(string, **kwargs) # If that fails, try dill
                except Exception as E3:
                    try:
                        if verbose: print(f'Dill failed ({str(E3)}), trying robust unpickler...')
                        obj = _RobustUnpickler(io.BytesIO(string), remapping=remapping).load() # And if that fails, throw everything at it
                    except Exception as E4:
                        try:
                            if verbose: print(f'Robust failed ({str(E4)}), trying ultrarobust unpickler...')
                            obj = _UltraRobustUnpickler(io.BytesIO(string), unpicklingerrors=[E1, E2, E3, E4]).load() # And if that fails, really throw everything at it
                        except Exception as E5: # pragma: no cover
                            errormsg = f'''
All available unpickling methods failed:
    Standard: {E1}
     Encoded: {E2}
        Dill: {E3}
      Robust: {E4}
 Ultrarobust: {E5}'''
                            raise Exception(errormsg)

    if isinstance(obj, Failed):
        print('Warning, the following errors were encountered during unpickling:')
        obj.showfailures(verbose=False)

    return obj


def _savepickle(fileobj=None, obj=None, protocol=None, *args, **kwargs):
        ''' Use pickle to do the salty work. '''
        if protocol is None:
            protocol = 4 # Use protocol 4 for backwards compatibility
        fileobj.write(pkl.dumps(obj, protocol=protocol, *args, **kwargs))
        return


def _savedill(fileobj=None, obj=None, *args, **kwargs): # pragma: no cover
    ''' Use dill to do the sour work (note: this function is not actively maintained) '''
    try:
        import dill # Optional Sciris dependency
    except ModuleNotFoundError as e:
        raise ModuleNotFoundError('The "dill" Python package is not available; please install manually') from e
    fileobj.write(dill.dumps(obj, protocol=-1, *args, **kwargs))
    return



##############################################################################
#%% Python 2 legacy support
##############################################################################

not_string_pickleable = ['datetime', 'BytesIO']
byte_objects = ['datetime', 'BytesIO', 'odict', 'spreadsheet', 'blobject']


def loadobj2or3(filename=None, filestring=None, recursionlimit=None, **kwargs):  # pragma: no cover
    '''
    Try to load as a (Sciris-saved) Python 3 pickle; if that fails, try to load
    as a Python 2 pickle. For legacy support only.

    For available keyword arguments, see sc.load().

    Args:
        filename (str): the name of the file to load
        filestring (str): alternatively, specify an already-loaded bytestring
        recursionlimit (int): how deeply to parse objects before failing (default 1000)
    '''
    try:
        output = loadobj(filename=filename, **kwargs)
    except:
        output = _loadobj2to3(filename=filename, filestring=filestring, recursionlimit=recursionlimit)
    return output


def _loadobj2to3(filename=None, filestring=None, recursionlimit=None): # pragma: no cover
    '''
    Used by loadobj2or3() to load Python2 objects in Python3 if all other
    loading methods fail. Uses a recursive approach, so can set a recursion limit.
    '''

    class Placeholder():
        ''' Replace these corrupted classes with properly loaded ones '''
        def __init__(*args):
            return

        def __setstate__(self, state):
            if isinstance(state,dict):
                self.__dict__ = state
            else:
                self.state = state
            return

    class StringUnpickler(pkl.Unpickler):
        def find_class(self, module, name, verbose=False):
            if verbose: print('Unpickling string module %s , name %s' % (module, name))
            if name in not_string_pickleable:
                return Empty
            else:
                try:
                    output = pkl.Unpickler.find_class(self,module,name)
                except Exception as E:
                    print('Warning, string unpickling could not find module %s, name %s: %s' % (module, name, str(E)))
                    output = Empty
                return output

    class BytesUnpickler(pkl.Unpickler):
        def find_class(self, module, name, verbose=False):
            if verbose: print('Unpickling bytes module %s , name %s' % (module, name))
            if name in byte_objects:
                try:
                    output = pkl.Unpickler.find_class(self,module,name)
                except Exception as E:
                    print('Warning, bytes unpickling could not find module %s, name %s: %s' % (module, name, str(E)))
                    output = Placeholder
                return output
            else:
                return Placeholder

    def recursive_substitute(obj1, obj2, track=None, recursionlevel=0, recursionlimit=None):
        if recursionlimit is None: # Recursion limit
            recursionlimit = 1000 # Better to die here than hit Python's recursion limit

        def recursion_warning(count, obj1, obj2):
            output = 'Warning, internal recursion depth exceeded, aborting: depth=%s, %s -> %s' % (count, type(obj1), type(obj2))
            return output

        recursionlevel += 1

        if track is None:
            track = []

        if isinstance(obj1, Blobject): # Handle blobjects (usually spreadsheets)
            obj1.blob  = obj2.__dict__[b'blob']
            obj1.bytes = obj2.__dict__[b'bytes']

        if isinstance(obj2, dict): # Handle dictionaries
            for k,v in obj2.items():
                if isinstance(v, dt.datetime):
                    setattr(obj1, k.decode('latin1'), v)
                elif isinstance(v, dict) or hasattr(v,'__dict__'):
                    if isinstance(k, (bytes, bytearray)):
                        k = k.decode('latin1')
                    track2 = track.copy()
                    track2.append(k)
                    if recursionlevel<=recursionlimit:
                        recursionlevel = recursive_substitute(obj1[k], v, track2, recursionlevel, recursionlimit)
                    else:
                        print(recursion_warning(recursionlevel, obj1, obj2))
        else:
            for k,v in obj2.__dict__.items():
                if isinstance(v, dt.datetime):
                    setattr(obj1,k.decode('latin1'), v)
                elif isinstance(v,dict) or hasattr(v,'__dict__'):
                    if isinstance(k, (bytes, bytearray)):
                        k = k.decode('latin1')
                    track2 = track.copy()
                    track2.append(k)
                    if recursionlevel<=recursionlimit:
                        recursionlevel = recursive_substitute(getattr(obj1,k), v, track2, recursionlevel, recursionlimit)
                    else:
                        print(recursion_warning(recursionlevel, obj1, obj2))
        return recursionlevel

    def loadintostring(fileobj):
        unpickler1 = StringUnpickler(fileobj, encoding='latin1')
        try:
            stringout = unpickler1.load()
        except Exception as E:
            print('Warning, string pickle loading failed: %s' % str(E))
            exception = traceback.format_exc() # Grab the trackback stack
            stringout = makefailed(module_name='String unpickler failed', name='n/a', error=E, exception=exception)
        return stringout

    def loadintobytes(fileobj):
        unpickler2 = BytesUnpickler(fileobj,  encoding='bytes')
        try:
            bytesout  = unpickler2.load()
        except Exception as E:
            print('Warning, bytes pickle loading failed: %s' % str(E))
            exception = traceback.format_exc() # Grab the trackback stack
            bytesout = makefailed(module_name='Bytes unpickler failed', name='n/a', error=E, exception=exception)
        return bytesout

    # Load either from file or from string
    if filename:
        with gz.GzipFile(filename) as fileobj:
            stringout = loadintostring(fileobj)
        with gz.GzipFile(filename) as fileobj:
            bytesout = loadintobytes(fileobj)

    elif filestring:
        with closing(IO(filestring)) as output:
            with gz.GzipFile(fileobj=output, mode='rb') as fileobj:
                stringout = loadintostring(fileobj)
        with closing(IO(filestring)) as output:
            with gz.GzipFile(fileobj=output, mode='rb') as fileobj:
                bytesout = loadintobytes(fileobj)
    else:
        errormsg = 'You must supply either a filename or a filestring for loadobj() or loadstr(), respectively'
        raise Exception(errormsg)

    # Actually do the load, with correct substitution
    recursive_substitute(stringout, bytesout, recursionlevel=0, recursionlimit=recursionlimit)
    return stringout



##############################################################################
#%% Twisted pickling methods
##############################################################################

# NOTE: The code below is part of the Twisted package, and is included
# here to allow functools.partial() objects (among other things) to be
# pickled; they are not for public consumption. --CK

# From: twisted/persisted/styles.py
# -*- test-case-name: twisted.test.test_persisted -*-
# Copyright (c) Twisted Matrix Laboratories.
# See LICENSE for details.

# Permission is hereby granted, free of charge, to any person obtaining
# a copy of this software and associated documentation files (the
# "Software"), to deal in the Software without restriction, including
# without limitation the rights to use, copy, modify, merge, publish,
# distribute, sublicense, and/or sell copies of the Software, and to
# permit persons to whom the Software is furnished to do so, subject to
# the following conditions:
#
# The above copyright notice and this permission notice shall be
# included in all copies or substantial portions of the Software.

_UniversalPicklingError = pkl.PicklingError

def _pickleMethod(method):
    return (_unpickleMethod, (method.__name__,         method.__self__, method.__self__.__class__))

def _methodFunction(classObject, methodName):
    methodObject = getattr(classObject, methodName)
    return methodObject

def _unpickleMethod(im_name, im_self, im_class):
    if im_self is None:
        return getattr(im_class, im_name)
    try:
        methodFunction = _methodFunction(im_class, im_name)
    except AttributeError: # pragma: no cover
        assert im_self is not None, "No recourse: no instance to guess from."
        if im_self.__class__ is im_class:
            raise
        return _unpickleMethod(im_name, im_self, im_self.__class__)
    else:
        maybeClass = ()
        bound = types.MethodType(methodFunction, im_self, *maybeClass)
        return bound

cpreg.pickle(types.MethodType, _pickleMethod, _unpickleMethod)

# Legacy support for loading Sciris <1.0 objects; may be removed in future
pickleMethod = _pickleMethod
unpickleMethod = _unpickleMethod<|MERGE_RESOLUTION|>--- conflicted
+++ resolved
@@ -1221,10 +1221,6 @@
     if method == 'pandas':
         import pandas as pd # Optional import, here for loading speed
         if fileobj is not None: fullpath = fileobj # Substitute here for reading
-<<<<<<< HEAD
-        if header  is not None: header = np.arange(header).tolist()
-=======
->>>>>>> ee659cb3
         data = pd.read_excel(fullpath, sheet_name=sheet, header=header, **kwargs)
         return data
 
